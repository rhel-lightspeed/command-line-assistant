--- conflicted
+++ resolved
@@ -42,17 +42,6 @@
 
     session.mount(config.backend.endpoint, retry_adapter)
 
-<<<<<<< HEAD
-    # TODO(r0x0d): Remove this as it is not needed anymore.
-    # https://issues.redhat.com/browse/RSPEED-1716
-    if not config.backend.auth.verify_ssl:  # type: ignore
-        logger.warning("Disabling SSL verification as per user requested.")
-        urllib3.disable_warnings(urllib3.exceptions.InsecureRequestWarning)
-        session.verify = False
-        return session
-
-=======
->>>>>>> d84726cb
     session.cert = (config.backend.auth.cert_file, config.backend.auth.key_file)  # type: ignore
 
     return session